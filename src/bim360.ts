--- conflicted
+++ resolved
@@ -846,18 +846,6 @@
      * Note: this API is not yet officially documented and supported!
      * @async
      * @param {string} containerId Location container ID retrieved using {@link getLocationContainerID}.
-<<<<<<< HEAD
-     * @returns {Promise<ILocationNode[]>} Location nodes.
-     */
-    async listLocationNodes(containerId: string): Promise<ILocationNode[]> {
-        const headers = {};
-        const treeId = 'default';
-        let response = await this.get(`bim360/locations/v2/containers/${containerId}/trees/${treeId}/nodes?limit=${PageSize}`, headers, ReadTokenScopes);
-        let results = response.results;
-        while (response.pagination && response.pagination.offset + response.pagination.limit < response.pagination.totalResults) {
-            response = await this.get(`bim360/locations/v2/containers/${containerId}/trees/${treeId}/nodes?offset=${response.pagination.offset + response.pagination.limit}&limit=${PageSize}`, headers, ReadTokenScopes);
-            results = results.concat(response.results);
-=======
      * @param {IPage} [page] Optional page of locations to retrieve. If not defined, *all* issues will be listed.
      * @returns {Promise<ILocationNode[]>} Location nodes.
      */
@@ -874,7 +862,6 @@
                 response = await this.get(`bim360/locations/v2/containers/${containerId}/trees/${treeId}/nodes?offset=${response.pagination.offset + response.pagination.limit}&limit=${PageSize}`, headers, ReadTokenScopes);
                 results = results.concat(response.results);
             }
->>>>>>> 7fa23440
         }
         return results;
     }
