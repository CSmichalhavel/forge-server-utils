{
  "name": "forge-server-utils",
<<<<<<< HEAD
  "version": "4.1.2",
=======
  "version": "4.1.3",
>>>>>>> fc7e11d9
  "description": "Tools for accessing Autodesk Forge APIs from Node.js apps and from browser.",
  "main": "dist/index.js",
  "scripts": {
    "build": "yarn run build:node && yarn run build:web",
    "build:node": "tsc",
    "build:web": "webpack",
    "test": "mocha",
    "docs": "typedoc --out dist/docs src"
  },
  "repository": {
    "type": "git",
    "url": "git+https://github.com/petrbroz/forge-server-utils.git"
  },
  "keywords": [
    "autodesk",
    "forge",
    "api",
    "node.js",
    "typescript"
  ],
  "author": "Petr Broz <petr.broz@autodesk.com>",
  "license": "MIT",
  "bugs": {
    "url": "https://github.com/petrbroz/forge-server-utils/issues"
  },
  "homepage": "https://github.com/petrbroz/forge-server-utils#readme",
  "devDependencies": {
    "@types/node": "^12.6.8",
    "mocha": "^5.2.0",
    "typedoc": "^0.15.0",
    "typescript": "^3.5.3",
    "webpack": "^4.38.0",
    "webpack-cli": "^3.3.6"
  },
  "dependencies": {
    "axios": "^0.19.0"
  }
}<|MERGE_RESOLUTION|>--- conflicted
+++ resolved
@@ -1,10 +1,6 @@
 {
   "name": "forge-server-utils",
-<<<<<<< HEAD
-  "version": "4.1.2",
-=======
   "version": "4.1.3",
->>>>>>> fc7e11d9
   "description": "Tools for accessing Autodesk Forge APIs from Node.js apps and from browser.",
   "main": "dist/index.js",
   "scripts": {
