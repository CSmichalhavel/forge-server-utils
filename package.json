--- conflicted
+++ resolved
@@ -1,10 +1,6 @@
 {
   "name": "forge-server-utils",
-<<<<<<< HEAD
-  "version": "8.0.4",
-=======
   "version": "8.0.5",
->>>>>>> 7fa23440
   "description": "Tools for accessing Autodesk Forge APIs from Node.js apps and from browser.",
   "main": "dist/index.js",
   "scripts": {
